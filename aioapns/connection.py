import time
import json
import asyncio
from ssl import SSLContext
from functools import partial

import OpenSSL
import jwt
from h2.connection import H2Connection
from h2.events import ResponseReceived, DataReceived, RemoteSettingsChanged,\
    StreamEnded, ConnectionTerminated, WindowUpdated
from h2.exceptions import NoAvailableStreamIDError, FlowControlError
from h2.settings import SettingCodes

<<<<<<< HEAD
from aioapns.common import NotificationResult, DynamicBoundedSemaphore, \
    APNS_RESPONSE_CODE, wrap_private_key
from aioapns.exceptions import ConnectionClosed
=======
from aioapns.common import NotificationResult, DynamicBoundedSemaphore,\
    APNS_RESPONSE_CODE
from aioapns.exceptions import ConnectionClosed, ConnectionError
>>>>>>> 07369ae4
from aioapns.logging import logger


class ChannelPool(DynamicBoundedSemaphore):
    def __init__(self, *args, **kwargs):
        super(ChannelPool, self).__init__(*args, **kwargs)
        self._stream_id = -1

    async def acquire(self):
        await super(ChannelPool, self).acquire()
        self._stream_id += 2
        if self._stream_id > H2Connection.HIGHEST_ALLOWED_STREAM_ID:
            raise NoAvailableStreamIDError()
        return self._stream_id

    @property
    def is_busy(self):
        return self._value <= 0


class H2Protocol(asyncio.Protocol):
    def __init__(self):
        self.transport = None
        self.conn = H2Connection()
        self.free_channels = ChannelPool(1000)

    def connection_made(self, transport):
        self.transport = transport
        self.conn.initiate_connection()
        self.flush()

    def data_received(self, data):
        for event in self.conn.receive_data(data):
            if isinstance(event, ResponseReceived):
                headers = dict(event.headers)
                self.on_response_received(headers)
            elif isinstance(event, DataReceived):
                self.on_data_received(event.data, event.stream_id)
            elif isinstance(event, RemoteSettingsChanged):
                self.on_remote_settings_changed(event.changed_settings)
            elif isinstance(event, StreamEnded):
                self.on_stream_ended(event.stream_id)
            elif isinstance(event, ConnectionTerminated):
                self.on_connection_terminated(event)
            elif isinstance(event, WindowUpdated):
                pass
            else:
                logger.warning('Unknown event: %s', event)
        self.flush()

    def flush(self):
        self.transport.write(self.conn.data_to_send())

    def on_response_received(self, headers):
        pass

    def on_data_received(self, data, stream_id):
        pass

    def on_remote_settings_changed(self, changed_settings):
        for setting in changed_settings.values():
            logger.debug('Remote setting changed: %s', setting)
            if setting.setting == SettingCodes.MAX_CONCURRENT_STREAMS:
                self.free_channels.bound = setting.new_value

    def on_stream_ended(self, stream_id):
        if stream_id % 2 == 0:
            logger.warning('End stream: %d', stream_id)
        self.free_channels.release()

    def on_connection_terminated(self, event):
        pass


class APNsBaseClientProtocol(H2Protocol):
    APNS_SERVER = 'api.push.apple.com'
    INACTIVITY_TIME = 10

    def __init__(self, apns_topic, auth_token=None, loop=None, on_connection_lost=None):
        super(APNsBaseClientProtocol, self).__init__()
        self.apns_topic = apns_topic
        self.auth_token = auth_token
        self.loop = loop or asyncio.get_event_loop()
        self.on_connection_lost = on_connection_lost

        self.requests = {}
        self.request_streams = {}
        self.request_statuses = {}
        self.inactivity_timer = None

    def connection_made(self, transport):
        super(APNsBaseClientProtocol, self).connection_made(transport)
        self.refresh_inactivity_timer()

    async def send_notification(self, request):
        stream_id = await self.free_channels.acquire()

        headers = [
            (':method', 'POST'),
            (':scheme', 'https'),
            (':path', '/3/device/%s' % request.device_token),
            ('host', self.APNS_SERVER),
            ('apns-id', request.notification_id),
            ('apns-topic', self.apns_topic)
        ]

        if self.auth_token:
            headers.append(('authorization', 'bearer {0}'.format(self.auth_token.decode('ascii'))))

        if request.time_to_live is not None:
            expiration = int(time.time()) + request.time_to_live
            headers.append(('apns-expiration', str(expiration)))
        if request.priority is not None:
            headers.append(('apns-priority', str(request.priority)))
        if request.collapse_key is not None:
            headers.append(('apns-collapse-id', request.collapse_key))

        self.conn.send_headers(
            stream_id=stream_id,
            headers=headers
        )
        try:
            data = json.dumps(request.message).encode()
            self.conn.send_data(
                stream_id=stream_id,
                data=data,
                end_stream=True,
            )
        except FlowControlError:
            raise

        self.flush()

        future_response = asyncio.Future()
        self.requests[request.notification_id] = future_response
        self.request_streams[stream_id] = request.notification_id

        response = await future_response
        return response

    def flush(self):
        self.refresh_inactivity_timer()
        self.transport.write(self.conn.data_to_send())

    def refresh_inactivity_timer(self):
        if self.inactivity_timer:
            self.inactivity_timer.cancel()
        self.inactivity_timer = self.loop.call_later(
            self.INACTIVITY_TIME, self.close)

    @property
    def is_busy(self):
        return self.free_channels.is_busy

    def close(self):
        raise NotImplementedError

    def connection_lost(self, exc):
        logger.debug('Connection %s lost!', self)

        if self.inactivity_timer:
            self.inactivity_timer.cancel()

        if self.on_connection_lost:
            self.on_connection_lost(self)

        closed_connection = ConnectionClosed()
        for request in self.requests.values():
            request.set_exception(closed_connection)
        self.free_channels.destroy(closed_connection)

    def on_response_received(self, headers):
        notification_id = headers.get(b'apns-id').decode('utf8')
        status = headers.get(b':status').decode('utf8')
        if status == APNS_RESPONSE_CODE.SUCCESS:
            request = self.requests.pop(notification_id, None)
            if request:
                result = NotificationResult(notification_id, status)
                request.set_result(result)
            else:
                logger.warning(
                    'Got response for unknown notification request %s',
                    notification_id)
        else:
            self.request_statuses[notification_id] = status

    def on_data_received(self, data, stream_id):
        data = json.loads(data.decode())
        reason = data.get('reason', '')
        if not reason:
            return

        notification_id = self.request_streams.pop(stream_id, None)
        if notification_id:
            request = self.requests.pop(notification_id, None)
            if request:
                # TODO: Теоретически здесь может быть ошибка, если нет ключа
                status = self.request_statuses.pop(notification_id)
                result = NotificationResult(notification_id, status,
                                            description=reason)
                request.set_result(result)
            else:
                logger.warning('Could not find request %s', notification_id)
        else:
            logger.warning('Could not find notification by stream %s',
                           stream_id)

    def on_connection_terminated(self, event):
        logger.warning(
            'Connection %s terminated: code=%s, additional_data=%s, '
            'last_stream_id=%s', self, event.error_code,
            event.additional_data, event.last_stream_id)
        self.close()


class APNsTLSClientProtocol(APNsBaseClientProtocol):
    APNS_PORT = 443

    def close(self):
        if self.inactivity_timer:
            self.inactivity_timer.cancel()
        logger.debug('Closing connection %s', self)
        self.transport._ssl_protocol._transport.close()


class APNsProductionClientProtocol(APNsTLSClientProtocol):
    APNS_SERVER = 'api.push.apple.com'


class APNsDevelopmentClientProtocol(APNsTLSClientProtocol):
    APNS_SERVER = 'api.development.push.apple.com'


class APNsBaseConnectionPool:
    MAX_ATTEMPTS = 10

    def __init__(self, max_connections=10, loop=None, use_sandbox=False):
        self.max_connections = max_connections

        if use_sandbox:
            self.protocol_class = APNsDevelopmentClientProtocol
        else:
            self.protocol_class = APNsProductionClientProtocol

        self.loop = loop or asyncio.get_event_loop()
        self.connections = []
        self._lock = asyncio.Lock(loop=self.loop)

    async def connect(self):
        raise NotImplementedError

    def close(self):
        for connection in self.connections:
            connection.close()

    def discard_connection(self, connection):
        logger.debug('Connection %s discarded', connection)
        self.connections.remove(connection)
        logger.info('Connection released (total: %d)',
                    len(self.connections))

    async def acquire(self):
        for connection in self.connections:
            if not connection.is_busy:
                return connection
        else:
            await self._lock.acquire()
            for connection in self.connections:
                if not connection.is_busy:
                    self._lock.release()
                    return connection
            if len(self.connections) < self.max_connections:
                try:
                    connection = await self.connect()
                except Exception as e:
                    logger.error('Could not connect to server: %s', str(e))
                    self._lock.release()
                    raise ConnectionError()
                self.connections.append(connection)
                self._lock.release()
                return connection
            else:
                self._lock.release()
                logger.warning('Pool is busy, wait...')
                while True:
                    await asyncio.sleep(0.01)
                    for connection in self.connections:
                        if not connection.is_busy:
                            return connection

    async def send_notification(self, request):
        attempt = 0
        while True:
            attempt += 1
            if attempt > self.MAX_ATTEMPTS:
                logger.warning('Trying to send notification %s: attempt #%s',
                               request.notification_id, attempt)
            logger.debug('Notification %s: waiting for connection',
                         request.notification_id)
            try:
                connection = await self.acquire()
            except ConnectionError:
                logger.warning('Could not send notification %s: '
                               'ConnectionError', request.notification_id)
                await asyncio.sleep(1)
                continue
            logger.debug('Notification %s: connection %s acquired',
                         request.notification_id, connection)
            try:
                response = await connection.send_notification(request)
                return response
            except NoAvailableStreamIDError:
                connection.close()
            except ConnectionClosed:
                logger.warning('Could not send notification %s: '
                               'ConnectionClosed', request.notification_id)
            except FlowControlError:
                logger.debug('Got FlowControlError for notification %s',
                             request.notification_id)
                await asyncio.sleep(1)


class APNsCertConnectionPool(APNsBaseConnectionPool):

    def __init__(self, cert_file, max_connections=10, loop=None,
                 use_sandbox=False):
        self.cert_file = cert_file
        self.ssl_context = SSLContext()
        self.ssl_context.load_cert_chain(cert_file)

        super(APNsCertConnectionPool, self).__init__(
            max_connections=max_connections,
            loop=loop,
            use_sandbox=use_sandbox
        )

        with open(self.cert_file, 'rb') as f:
            body = f.read()
            cert = OpenSSL.crypto.load_certificate(
                OpenSSL.crypto.FILETYPE_PEM, body
            )
            self.apns_topic = cert.get_subject().UID

    async def connect(self):
        _, protocol = await self.loop.create_connection(
            protocol_factory=partial(
                self.protocol_class,
                self.apns_topic,
                None,
                self.loop,
                self.discard_connection
            ),
            host=self.protocol_class.APNS_SERVER,
            port=self.protocol_class.APNS_PORT,
            ssl=self.ssl_context
        )
        logger.info('Connection established (total: %d)',
                    len(self.connections) + 1)
        return protocol


class APNsKeyConnectionPool(APNsBaseConnectionPool):

    def __init__(self, team_id, bundle_id=None, auth_key_id=None, auth_key=None, max_connections=10, loop=None,
                 use_sandbox=False):

        self.auth_token = jwt.encode({
                'iss': team_id,
                'iat': time.time()
            },
            auth_key,
            algorithm='ES256',
            headers={
                'alg': 'ES256',
                'kid': auth_key_id,
            }
        )

        self.apns_topic = bundle_id

        super(APNsKeyConnectionPool, self).__init__(max_connections=max_connections, loop=loop, use_sandbox=use_sandbox)

    async def connect(self):
        _, protocol = await self.loop.create_connection(
            protocol_factory=partial(
                self.protocol_class,
                self.apns_topic,
                self.auth_token,
                self.loop,
                self.discard_connection
            ),
            host=self.protocol_class.APNS_SERVER,
            port=self.protocol_class.APNS_PORT,
            ssl=True
        )
        logger.info('Connection established (total: %d)',
                    len(self.connections) + 1)
        return protocol<|MERGE_RESOLUTION|>--- conflicted
+++ resolved
@@ -12,15 +12,9 @@
 from h2.exceptions import NoAvailableStreamIDError, FlowControlError
 from h2.settings import SettingCodes
 
-<<<<<<< HEAD
 from aioapns.common import NotificationResult, DynamicBoundedSemaphore, \
     APNS_RESPONSE_CODE, wrap_private_key
 from aioapns.exceptions import ConnectionClosed
-=======
-from aioapns.common import NotificationResult, DynamicBoundedSemaphore,\
-    APNS_RESPONSE_CODE
-from aioapns.exceptions import ConnectionClosed, ConnectionError
->>>>>>> 07369ae4
 from aioapns.logging import logger
 
 
